// SPDX-FileCopyrightText: 2024 Soulfind Contributors
// SPDX-FileCopyrightText: 2005-2017 SeeSchloss <seeschloss@seeschloss.org>
// SPDX-License-Identifier: GPL-3.0-or-later


module soulfind.server.messages;
@safe:

import soulfind.defines;
import std.bitmanip : Endian, nativeToLittleEndian, read;
import std.stdio : writefln;
import std.string : lastIndexOf;

// Constants

const enum Status
{
    offline  = 0,
    away     = 1,
    online   = 2
}


// Message Codes

const Login                  = 1;
const SetWaitPort            = 2;
const GetPeerAddress         = 3;
const WatchUser              = 5;
const UnwatchUser            = 6;
const GetUserStatus          = 7;
const SayChatroom            = 13;
const JoinRoom               = 14;
const LeaveRoom              = 15;
const UserJoinedRoom         = 16;
const UserLeftRoom           = 17;
const ConnectToPeer          = 18;
const MessageUser            = 22;
const MessageAcked           = 23;
const FileSearch             = 26;
const SetStatus              = 28;
const ServerPing             = 32;
const SharedFoldersFiles     = 35;
const GetUserStats           = 36;
const Relogged               = 41;
const UserSearch             = 42;
const AddThingILike          = 51;
const RemoveThingILike       = 52;
const GetRecommendations     = 54;
const GlobalRecommendations  = 56;
const UserInterests          = 57;
const RoomList               = 64;
const AdminMessage           = 66;
const CheckPrivileges        = 92;
const WishlistSearch         = 103;
const WishlistInterval       = 104;
const SimilarUsers           = 110;
const ItemRecommendations    = 111;
const ItemSimilarUsers       = 112;
const RoomTicker             = 113;
const RoomTickerAdd          = 114;
const RoomTickerRemove       = 115;
const SetRoomTicker          = 116;
const AddThingIHate          = 117;
const RemoveThingIHate       = 118;
const RoomSearch             = 120;
const SendUploadSpeed        = 121;
const UserPrivileged         = 122;
const GivePrivileges         = 123;
const ChangePassword         = 142;
const MessageUsers           = 149;
const JoinGlobalRoom         = 150;
const LeaveGlobalRoom        = 151;
const GlobalRoomMessage      = 152;
const CantConnectToPeer      = 1001;


// Incoming Messages

<<<<<<< HEAD
class UMessage
{
    uint       code;
    ubyte[]    in_buf;
=======
    uint               code;

    private uint       offset;
    private ubyte[]    out_buf;
    private uint       length;
    private ubyte[]    in_buf;
>>>>>>> eaeeaca2

    this(uint code, ubyte[] in_buf, string in_username = "?")
    {
<<<<<<< HEAD
        this.in_buf = in_buf;

        debug (msg) writefln(
            "Receive <- %s (code %d) of %d bytes <- from user %s",
            blue ~ this.name ~ norm, code, in_buf.length,
            blue ~ in_username ~ norm
        );
=======
        this.code = code;
        writei(code);
    }

    const(ubyte)[] bytes()
    {
        return out_buf[0 .. offset];
    }

    private void resize_buffer(ulong size)
    {
        // Preallocate larger buffer size than required to reduce
        // number of resizes while filling the buffer
        if (out_buf.length < offset + size)
            out_buf.length = (offset + size) * 2;
    }

    private void write(scope const(ubyte)[] bytes)
    {
        resize_buffer(bytes.length);
        out_buf[offset .. offset + bytes.length] = bytes[];
        offset += bytes.length;
    }

    private void writeb(bool b)
    {
        resize_buffer(ubyte.sizeof);
        out_buf[offset] = b;
        offset += ubyte.sizeof;
    }

    private void writei(uint i)
    {
        write(i.nativeToLittleEndian);
    }

    private void writesi(int i)
    {
        write(i.nativeToLittleEndian);
    }

    private void writes(string s)
    {
        writei(cast(uint) s.length);
        write(cast(immutable(ubyte)[]) s);
>>>>>>> eaeeaca2
    }

    string name()
    {
        const cls_name = typeid(this).name;
        return cls_name[cls_name.lastIndexOf(".") + 1 .. $];
    }

    private uint readi()
    {
        uint i;
        if (in_buf.length < uint.sizeof) {
            writefln(
                "message code %d, length %d not enough data "
                ~ "trying to read an int", code, in_buf.length
            );
            return i;
        }

        i = in_buf.read!(uint, Endian.littleEndian);
        return i;
    }

    private uint readsi()
    {
        int i;
        if (in_buf.length < int.sizeof) {
            writefln(
                "message code %d, length %d not enough data "
                ~ "trying to read a signed int", code, in_buf.length
            );
            return i;
        }

        i = in_buf.read!(int, Endian.littleEndian);
        return i;
    }

    private bool readb()
    {
        bool i;
        if (in_buf.length < bool.sizeof) {
            writefln(
                "message code %d, length %d not enough data "
                ~ "trying to read a boolean", code, in_buf.length
            );
            return i;
        }

        i = in_buf.read!(bool, Endian.littleEndian);
        return i;
    }

    private string reads()
    {
        uint slen = readi();
        if (slen > in_buf.length) slen = cast(uint) in_buf.length;
        const str = cast(string) in_buf[0 .. slen].idup;

        in_buf = in_buf[slen .. $];
        return str;
    }
}

class ULogin : UMessage
{
    string  username;
    string  password;
    uint    major_version;
    string  hash;            // MD5 hash of username + password
    uint    minor_version;

    this(ubyte[] in_buf)
    {
        super(Login, in_buf);

        username      = reads();
        password      = reads();
        major_version = readi();

        if (major_version >= 155) {
            // Older clients would not send these
            hash          = reads();
            minor_version = readi();
        }
    }
}

class USetWaitPort : UMessage
{
    uint port;

    this(ubyte[] in_buf, string in_username)
    {
        super(SetWaitPort, in_buf, in_username);

        port = readi();
    }
}

class UGetPeerAddress : UMessage
{
    string user;

    this(ubyte[] in_buf, string in_username)
    {
        super(GetPeerAddress, in_buf, in_username);

        user = reads();
    }
}

class UWatchUser : UMessage
{
    string user;

    this(ubyte[] in_buf, string in_username)
    {
        super(WatchUser, in_buf, in_username);

        user = reads();
    }
}

class UUnwatchUser : UMessage
{
    string user;

    this(ubyte[] in_buf, string in_username)
    {
        super(UnwatchUser, in_buf, in_username);

        user = reads();
    }
}

class UGetUserStatus : UMessage
{
    string user;

    this(ubyte[] in_buf, string in_username)
    {
        super(GetUserStatus, in_buf, in_username);

        user = reads();
    }
}

class USayChatroom : UMessage
{
    string  room;
    string  message;

    this(ubyte[] in_buf, string in_username)
    {
        super(SayChatroom, in_buf, in_username);

        room    = reads();
        message = reads();
    }
}

class UJoinRoom : UMessage
{
    string room;

    this(ubyte[] in_buf, string in_username)
    {
        super(JoinRoom, in_buf, in_username);

        room = reads();
    }
}

class ULeaveRoom : UMessage
{
    string room;

    this(ubyte[] in_buf, string in_username)
    {
        super(LeaveRoom, in_buf, in_username);

        room = reads();
    }
}

class UConnectToPeer : UMessage
{
    uint    token;
    string  user;
    string  type;

    this(ubyte[] in_buf, string in_username)
    {
        super(ConnectToPeer, in_buf, in_username);

        token = readi();
        user  = reads();
        type  = reads();
    }
}

class UMessageUser : UMessage
{
    string  user;
    string  message;

    this(ubyte[] in_buf, string in_username)
    {
        super(MessageUser, in_buf, in_username);

        user    = reads();
        message = reads();
    }
}

class UMessageAcked : UMessage
{
    uint id;

    this(ubyte[] in_buf, string in_username)
    {
        super(MessageAcked, in_buf, in_username);

        id = readi();
    }
}

class UFileSearch : UMessage
{
    uint    token;
    string  query;

    this(ubyte[] in_buf, string in_username)
    {
        super(FileSearch, in_buf, in_username);

        token = readi();
        query = reads();
    }
}

class UWishlistSearch : UMessage
{
    uint    token;
    string  query;

    this(ubyte[] in_buf, string in_username)
    {
        super(WishlistSearch, in_buf, in_username);

        token = readi();
        query = reads();
    }
}

class USimilarUsers : UMessage
{
    this(ubyte[] in_buf, string in_username)
    {
        super(SimilarUsers, in_buf, in_username);
    }
}

class USetStatus : UMessage
{
    uint status;

    this(ubyte[] in_buf, string in_username)
    {
        super(SetStatus, in_buf, in_username);

        status = readi();
    }
}

class UServerPing : UMessage
{
    this(ubyte[] in_buf, string in_username)
    {
        super(ServerPing, in_buf, in_username);
    }
}

class USendUploadSpeed : UMessage
{
    uint speed;

    this(ubyte[] in_buf, string in_username)
    {
        super(SendUploadSpeed, in_buf, in_username);

        speed = readi();
    }
}

class USharedFoldersFiles : UMessage
{
    uint  nb_folders;
    uint  nb_files;

    this(ubyte[] in_buf, string in_username)
    {
        super(SharedFoldersFiles, in_buf, in_username);

        nb_folders = readi();
        nb_files   = readi();
    }
}

class UGetUserStats : UMessage
{
    string user;

    this(ubyte[] in_buf, string in_username)
    {
        super(GetUserStats, in_buf, in_username);

        user = reads();
    }
}

class UUserSearch : UMessage
{
    string  user;
    uint    token;
    string  query;

    this(ubyte[] in_buf, string in_username)
    {
        super(UserSearch, in_buf, in_username);

        user  = reads();
        token = readi();
        query = reads();
    }
}

class UAddThingILike : UMessage
{
    string thing;

    this(ubyte[] in_buf, string in_username)
    {
        super(AddThingILike, in_buf, in_username);

        thing = reads();
    }
}

class URemoveThingILike : UMessage
{
    string thing;

    this(ubyte[] in_buf, string in_username)
    {
        super(RemoveThingILike, in_buf, in_username);

        thing = reads();
    }
}

class UGetRecommendations : UMessage
{
    this(ubyte[] in_buf, string in_username)
    {
        super(GetRecommendations, in_buf, in_username);
    }
}

class UGlobalRecommendations : UMessage
{
    this(ubyte[] in_buf, string in_username)
    {
        super(GlobalRecommendations, in_buf, in_username);
    }
}

class UUserInterests : UMessage
{
    string user;

    this(ubyte[] in_buf, string in_username)
    {
        super(UserInterests, in_buf, in_username);

        user = reads();
    }
}

class URoomList : UMessage
{
    this(ubyte[] in_buf, string in_username)
    {
        super(RoomList, in_buf, in_username);
    }
}

class UCheckPrivileges : UMessage
{
    this(ubyte[] in_buf, string in_username)
    {
        super(CheckPrivileges, in_buf, in_username);
    }
}

class UAddThingIHate : UMessage
{
    string thing;

    this(ubyte[] in_buf, string in_username)
    {
        super(AddThingIHate, in_buf, in_username);

        thing = reads();
    }
}

class URemoveThingIHate : UMessage
{
    string thing;

    this(ubyte[] in_buf, string in_username)
    {
        super(RemoveThingIHate, in_buf, in_username);

        thing = reads();
    }
}

class UItemRecommendations : UMessage
{
    string item;

    this(ubyte[] in_buf, string in_username)
    {
        super(ItemRecommendations, in_buf, in_username);

        item = reads();
    }
}

class UItemSimilarUsers : UMessage
{
    string item;

    this(ubyte[] in_buf, string in_username)
    {
        super(ItemSimilarUsers, in_buf, in_username);

        item = reads();
    }
}

class USetRoomTicker : UMessage
{
    string  room;
    string  tick;

    this(ubyte[] in_buf, string in_username)
    {
        super(SetRoomTicker, in_buf, in_username);

        room = reads();
        tick = reads();
    }
}

class URoomSearch : UMessage
{
    string  room;
    uint    token;
    string  query;

    this(ubyte[] in_buf, string in_username)
    {
        super(RoomSearch, in_buf, in_username);

        room  = reads();
        token = readi();
        query = reads();
    }
}

class UUserPrivileged : UMessage
{
    string user;

    this(ubyte[] in_buf, string in_username)
    {
        super(UserPrivileged, in_buf, in_username);

        user = reads();
    }
}

class UGivePrivileges : UMessage
{
    string  user;
    uint    time;

    this(ubyte[] in_buf, string in_username)
    {
        super(GivePrivileges, in_buf, in_username);

        user = reads();
        time = readi();
    }
}

class UChangePassword : UMessage
{
    string password;

    this(ubyte[] in_buf, string in_username)
    {
        super(ChangePassword, in_buf, in_username);

        password = reads();
    }
}

class UMessageUsers : UMessage
{
    string[]  users;
    string    message;

    this(ubyte[] in_buf, string in_username)
    {
        super(MessageUsers, in_buf, in_username);

        foreach (i ; 0 .. readi()) users ~= reads();
        message = reads();
    }
}

class UJoinGlobalRoom : UMessage
{
    this(ubyte[] in_buf, string in_username)
    {
        super(JoinGlobalRoom, in_buf, in_username);
    }
}

class ULeaveGlobalRoom : UMessage
{
    this(ubyte[] in_buf, string in_username)
    {
        super(LeaveGlobalRoom, in_buf, in_username);
    }
}

class UCantConnectToPeer : UMessage
{
    uint token;
    string user;

    this(ubyte[] in_buf, string in_username)
    {
        super(CantConnectToPeer, in_buf, in_username);

        token = readi();
        user  = reads();
    }
}


// Outgoing Messages

class SMessage
{
    uint       code;
    OutBuffer  out_buf;

    this(uint code)
    {
        out_buf = new OutBuffer();
        this.code = code;
        writei(code);
    }

    string name()
    {
        const cls_name = typeid(this).name;
        return cls_name[cls_name.lastIndexOf(".") + 1 .. $];
    }

    ubyte[] bytes()
    {
        return out_buf.toBytes();
    }

    private void writei(uint i)
    {
        out_buf.write(i);
    }

    private void writei(ulong i)
    {
        out_buf.write(cast(uint) i);
    }

    private void writesi(int i)
    {
        out_buf.write(i);
    }

    private void writeb(bool b)
    {
        out_buf.write(cast(ubyte) b);
    }

    private void writes(string s)
    {
        writei(s.length);
        out_buf.write(s);
    }
}

class SLogin : SMessage
{
    this(bool success, string mesg, uint addr = 0,
         string password = null, bool supporter = false)
    {
        super(Login);

        writeb(success);
        writes(mesg);

        if (success)
        {
            writei(addr);
            writes(password);
            writeb(supporter);
        }
    }
}

class SGetPeerAddress : SMessage
{
    this(string username, uint address, uint port, uint unknown = 0,
            uint obfuscated_port = 0)
    {
        super(GetPeerAddress);

        writes(username);
        writei(address);
        writei(port);
        writei(unknown);
        writei(obfuscated_port);
    }
}

class SWatchUser : SMessage
{
    this(string user, bool exists, uint status, uint speed,
         uint upload_number, uint something, uint shared_files,
         uint shared_folders, string country_code)
    {
        super(WatchUser);

        writes(user);
        writeb(exists);
        if (!exists)
            return;

        writei(status);
        writei(speed);
        writei(upload_number);
        writei(something);
        writei(shared_files);
        writei(shared_folders);
        if (status > 0) writes(country_code);
    }
}

class SGetUserStatus : SMessage
{
    this(string username, uint status, bool privileged)
    {
        super(GetUserStatus);

        writes(username);
        writei(status);
        writeb(privileged);
    }
}

class SSayChatroom : SMessage
{
    this(string room, string user, string mesg)
    {
        super(SayChatroom);

        writes(room);
        writes(user);
        writes(mesg);
    }
}

class SRoomList : SMessage
{
    this(ulong[string] rooms)
    {
        super(RoomList);

        writei(cast(uint) rooms.length);
        foreach (room, users ; rooms) writes(room);

        writei(cast(uint) rooms.length);
        foreach (room, users ; rooms) writei(cast(uint) users);

        writei(0);    // number of owned private rooms(unimplemented)
        writei(0);    // number of owned private rooms(unimplemented)
        writei(0);    // number of other private rooms(unimplemented)
        writei(0);    // number of other private rooms(unimplemented)
        writei(0);    // number of operated private rooms(unimplemented)
    }
}

class SJoinRoom : SMessage
{
    this(string room, string[] usernames, uint[string] statuses,
         uint[string] speeds, uint[string] upload_numbers,
         uint[string] somethings, uint[string] shared_files,
         uint[string] shared_folders, uint[string] slots_full,
         string[string] country_codes)
    {
        super(JoinRoom);

        writes(room);
        const n = cast(uint) usernames.length;

        writei(n);
        foreach (username ; usernames) writes(username);

        writei(n);
        foreach (username ; usernames) writei(statuses[username]);

        writei(n);
        foreach (username ; usernames)
        {
            writei(speeds          [username]);
            writei(upload_numbers  [username]);
            writei(somethings      [username]);
            writei(shared_files    [username]);
            writei(shared_folders  [username]);
        }

        writei(n);
        foreach (username ; usernames) writei(slots_full[username]);

        writei(n);
        foreach (username ; usernames) writes(country_codes[username]);
    }
}

class SLeaveRoom : SMessage
{
    this(string room)
    {
        super(LeaveRoom);

        writes(room);
    }
}

class SUserJoinedRoom : SMessage
{
    this(string room, string username, uint status,
         uint speed, uint upload_number, uint something,
         uint shared_files, uint shared_folders,
         uint slots_full, string country_code)
    {
        super(UserJoinedRoom);

        writes(room);
        writes(username);
        writei(status);
        writei(speed);
        writei(upload_number);
        writei(something);
        writei(shared_files);
        writei(shared_folders);
        writei(slots_full);
        writes(country_code);
    }
}

class SUserLeftRoom : SMessage
{
    this(string username, string room)
    {
        super(UserLeftRoom);

        writes(room);
        writes(username);
    }
}

class SConnectToPeer : SMessage
{
    this(string username, string type, uint address, uint port,
            uint token, bool privileged, uint unknown = 0,
            uint obfuscated_port = 0)
    {
        super(ConnectToPeer);

        writes(username);
        writes(type);
        writei(address);
        writei(port);
        writei(token);
        writeb(privileged);
        writei(unknown);
        writei(obfuscated_port);
    }
}

class SMessageUser : SMessage
{
    this(uint id, ulong timestamp, string from, string content,
            bool new_message)
    {
        super(MessageUser);

        writei(id);
        writei(cast(uint) timestamp);
        writes(from);
        writes(content);
        writeb(new_message);
    }
}

class SFileSearch : SMessage
{
    this(string username, uint token, string text)
    {
        super(FileSearch);

        writes(username);
        writei(token);
        writes(text);
    }
}

class SGetUserStats : SMessage
{
    this(string username, uint speed, uint upload_number, uint something,
            uint shared_files, uint shared_folders)
    {
        super(GetUserStats);

        writes(username);
        writei(speed);
        writei(upload_number);
        writei(something);
        writei(shared_files);
        writei(shared_folders);
    }
}

class SGetRecommendations : SMessage
{
    this(uint[string] list)
    {
        super(GetRecommendations);

        writei(cast(uint) list.length);
        foreach (artist, level ; list)
        {
            writes(artist);
            writesi(level);
        }
    }
}

class SGetGlobalRecommendations : SMessage
{
    this(uint[string] list)
    {
        super(GlobalRecommendations);

        writei(cast(uint) list.length);
        foreach (artist, level ; list)
        {
            writes(artist);
            writesi(level);
        }
    }
}

class SUserInterests : SMessage
{
    this(string user, string[string] likes, string[string] hates)
    {
        super(UserInterests);

        writes(user);

        writei(cast(uint) likes.length);
        foreach (thing ; likes) writes(thing);

        writei(cast(uint) hates.length);
        foreach (thing ; hates) writes(thing);
    }
}

class SRelogged : SMessage
{
    this()
    {
        super(Relogged);
    }
}

class SUserSearch : SMessage
{
    this(string user, uint token, string query)
    {
        super(UserSearch);

        writes(user);
        writei(token);
        writes(query);
    }
}

class SAdminMessage : SMessage
{
    this(string message)
    {
        super(AdminMessage);

        writes(message);
    }
}

class SCheckPrivileges : SMessage
{
    this(long time)
    {
        super(CheckPrivileges);

        writei(cast(uint) time);
    }
}

class SWishlistInterval : SMessage
{
    this(uint interval)
    {
        super(WishlistInterval);

        writei(interval);
    }
}

class SSimilarUsers : SMessage
{
    this(uint[string] list)
    {
        super(SimilarUsers);

        writei(cast(uint) list.length);
        foreach (user, weight ; list)
        {
            writes(user);
            writei(weight);
        }
    }
}

class SItemRecommendations : SMessage
{
    this(string item, uint[string] list)
    {
        super(ItemRecommendations);

        writes(item);
        writei(cast(uint) list.length);

        foreach (recommendation, weight ; list)
        {
            writes (recommendation);
            writesi(weight);
        }
    }
}

class SItemSimilarUsers : SMessage
{
    this(string item, string[] list)
    {
        super(ItemSimilarUsers);

        writes(item);
        writei(cast(uint) list.length);
        foreach (user ; list) writes(user);
    }
}

class SRoomTicker : SMessage
{
    this(string room, string[string] tickers)
    {
        super(RoomTicker);

        writes(room);
        writei(cast(uint) tickers.length);
        foreach (string user, string ticker ; tickers)
        {
            writes(user);
            writes(ticker);
        }
    }
}

class SRoomTickerAdd : SMessage
{
    this(string room, string user, string ticker)
    {
        super(RoomTickerAdd);

        writes(room);
        writes(user);
        writes(ticker);
    }
}

class SRoomTickerRemove : SMessage
{
    this(string room, string user)
    {
        super(RoomTickerRemove);

        writes(room);
        writes(user);
    }
}

class SRoomSearch : SMessage
{
    this(string user, uint token, string query)
    {
        super(RoomSearch);

        writes(user);
        writei(token);
        writes(query);
    }
}

class SUserPrivileged : SMessage
{
    this(string username, bool privileged)
    {
        super(UserPrivileged);

        writes(username);
        writeb(privileged);
    }
}

class SChangePassword : SMessage
{
    this(string password)
    {
        super(ChangePassword);

        writes(password);
    }
}

class SGlobalRoomMessage : SMessage
{
    this(string room, string user, string mesg)
    {
        super(GlobalRoomMessage);

        writes(room);
        writes(user);
        writes(mesg);
    }
}

class SCantConnectToPeer : SMessage
{
    this(uint token)
    {
        super(CantConnectToPeer);

        writei(token);
    }
}<|MERGE_RESOLUTION|>--- conflicted
+++ resolved
@@ -77,23 +77,13 @@
 
 // Incoming Messages
 
-<<<<<<< HEAD
 class UMessage
 {
-    uint       code;
-    ubyte[]    in_buf;
-=======
     uint               code;
-
-    private uint       offset;
-    private ubyte[]    out_buf;
-    private uint       length;
     private ubyte[]    in_buf;
->>>>>>> eaeeaca2
 
     this(uint code, ubyte[] in_buf, string in_username = "?")
     {
-<<<<<<< HEAD
         this.in_buf = in_buf;
 
         debug (msg) writefln(
@@ -101,53 +91,6 @@
             blue ~ this.name ~ norm, code, in_buf.length,
             blue ~ in_username ~ norm
         );
-=======
-        this.code = code;
-        writei(code);
-    }
-
-    const(ubyte)[] bytes()
-    {
-        return out_buf[0 .. offset];
-    }
-
-    private void resize_buffer(ulong size)
-    {
-        // Preallocate larger buffer size than required to reduce
-        // number of resizes while filling the buffer
-        if (out_buf.length < offset + size)
-            out_buf.length = (offset + size) * 2;
-    }
-
-    private void write(scope const(ubyte)[] bytes)
-    {
-        resize_buffer(bytes.length);
-        out_buf[offset .. offset + bytes.length] = bytes[];
-        offset += bytes.length;
-    }
-
-    private void writeb(bool b)
-    {
-        resize_buffer(ubyte.sizeof);
-        out_buf[offset] = b;
-        offset += ubyte.sizeof;
-    }
-
-    private void writei(uint i)
-    {
-        write(i.nativeToLittleEndian);
-    }
-
-    private void writesi(int i)
-    {
-        write(i.nativeToLittleEndian);
-    }
-
-    private void writes(string s)
-    {
-        writei(cast(uint) s.length);
-        write(cast(immutable(ubyte)[]) s);
->>>>>>> eaeeaca2
     }
 
     string name()
@@ -719,12 +662,12 @@
 
 class SMessage
 {
-    uint       code;
-    OutBuffer  out_buf;
+    uint             code;
+    private uint     offset;
+    private ubyte[]  out_buf;
 
     this(uint code)
     {
-        out_buf = new OutBuffer();
         this.code = code;
         writei(code);
     }
@@ -735,35 +678,47 @@
         return cls_name[cls_name.lastIndexOf(".") + 1 .. $];
     }
 
-    ubyte[] bytes()
-    {
-        return out_buf.toBytes();
+    const(ubyte)[] bytes()
+    {
+        return out_buf[0 .. offset];
+    }
+
+    private void resize_buffer(ulong size)
+    {
+        // Preallocate larger buffer size than required to reduce
+        // number of resizes while filling the buffer
+        if (out_buf.length < offset + size)
+            out_buf.length = (offset + size) * 2;
+    }
+
+    private void write(scope const(ubyte)[] bytes)
+    {
+        resize_buffer(bytes.length);
+        out_buf[offset .. offset + bytes.length] = bytes[];
+        offset += bytes.length;
+    }
+
+    private void writeb(bool b)
+    {
+        resize_buffer(ubyte.sizeof);
+        out_buf[offset] = b;
+        offset += ubyte.sizeof;
     }
 
     private void writei(uint i)
     {
-        out_buf.write(i);
-    }
-
-    private void writei(ulong i)
-    {
-        out_buf.write(cast(uint) i);
+        write(i.nativeToLittleEndian);
     }
 
     private void writesi(int i)
     {
-        out_buf.write(i);
-    }
-
-    private void writeb(bool b)
-    {
-        out_buf.write(cast(ubyte) b);
+        write(i.nativeToLittleEndian);
     }
 
     private void writes(string s)
     {
-        writei(s.length);
-        out_buf.write(s);
+        writei(cast(uint) s.length);
+        write(cast(immutable(ubyte)[]) s);
     }
 }
 
