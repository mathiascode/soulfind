// SPDX-FileCopyrightText: 2024 Soulfind Contributors
// SPDX-FileCopyrightText: 2005-2017 SeeSchloss <seeschloss@seeschloss.org>
// SPDX-License-Identifier: GPL-3.0-or-later


module db;
@safe:

import defines;

import std.string : format, replace, toStringz;
<<<<<<< HEAD
import std.stdio : writeln;
=======
import std.stdio : writefln;
>>>>>>> fed23926
import std.file : exists, isFile;
import std.conv : to;
import std.exception : ifThrown;

import etc.c.sqlite3;

class Sdb
{
	sqlite3* db;
	sqlite3_stmt* stmt;

	const users_table  = "users";
	const admins_table = "admins";
	const config_table   = "config";

	const users_table_format  = "CREATE TABLE IF NOT EXISTS %s(username TEXT PRIMARY KEY, password TEXT, speed INTEGER, ulnum INTEGER, files INTEGER, folders INTEGER, banned INTEGER, privileges INTEGER) WITHOUT ROWID;";
	const admins_table_format = "CREATE TABLE IF NOT EXISTS %s(username TEXT PRIMARY KEY, level INTEGER) WITHOUT ROWID;";
	const config_table_format   = "CREATE TABLE IF NOT EXISTS %s(option TEXT PRIMARY KEY, value) WITHOUT ROWID;";

	this(string file, bool update = false)
	{
		open_db(file);

		if (!exists(file) || !isFile(file)) {
			throw new Exception("Cannot create database file %s".format(file));
			return;
		}
		query(users_table_format.format(users_table));
		query(admins_table_format.format(admins_table));
		init_config();
	}

	@trusted
	void open_db(string file)
	{
		sqlite3_open(file.toStringz(), &db);
	}

	void init_config()
	{
		query(config_table_format.format(config_table));

		init_config_option("port", default_port);
		init_config_option("max_users", default_max_users);
		init_config_option("motd", "Soulfind %sversion%");
	}

	void init_config_option(string option, string value)
	{
		query(
			"INSERT OR IGNORE INTO %s(option, value) VALUES('%s', '%s');".format(
			config_table, option, escape(value)
		));
	}

	void init_config_option(string option, uint value)
	{
		query(
			"INSERT OR IGNORE INTO %s(option, value) VALUES('%s', %d);".format(
			config_table, option, value
		));
	}

	void set_config_value(string option, string value)
	{
		query(
			"REPLACE INTO %s(option, value) VALUES('%s', '%s');".format(
			config_table, option, escape(value)
		));
	}

	void set_config_value(string option, uint value)
	{
		query(
			"REPLACE INTO %s(option, value) VALUES('%s', %d);".format(
			config_table, option, value
		));
	}

	string get_config_value(string option)
	{
		return query(
			"SELECT value FROM %s WHERE option = '%s';".format(
			config_table, option)
		)[0][0];
	}

	void add_admin(string username, uint level = 0)
	{
		query(
			"REPLACE INTO %s(username, level) VALUES('%s', %d);".format(
			admins_table, escape(username), level
		));
	}

	void del_admin(string username)
	{
		query(
			"DELETE FROM %s WHERE username = '%s';".format(
			admins_table, escape(username)
		));
	}

	string[] admins()
	{
		string[] ret;
		foreach (record ; query("SELECT username FROM %s;".format(admins_table)))
			ret ~= record[0];
		return ret;
	}

	bool is_admin(string username)
	{
		return query(
			"SELECT username FROM %s WHERE username = '%s';".format(
			admins_table, escape(username)
		)).length > 0;
	}

	void add_user(string username, string password)
	{
		query(
			"INSERT INTO %s(username, password) VALUES('%s', '%s');".format(
			users_table, escape(username), escape(password)
		));
	}

	bool user_exists(string username)
	{
		return query(
			"SELECT username FROM %s WHERE username = '%s';".format(
			users_table, escape(username)
		)).length > 0;
	}

	void user_update_field(string username, string field, string value)
	{
		query(
			"UPDATE %s SET %s = '%s' WHERE username = '%s';".format(
			users_table, field, escape(value), escape(username)
		));
	}

	void user_update_field(string username, string field, ulong value)
	{
		query(
			"UPDATE %s SET %s = %d WHERE username = '%s';".format(
			users_table, field, value, escape(username)
		));
	}

	string get_pass(string username)
	{
		return query(
			"SELECT password FROM %s WHERE username = '%s';".format(
			users_table, escape(username)
		))[0][0];
	}

	long get_user_privileges(string username)
	{
		return query(
			"SELECT privileges FROM %s WHERE username = '%s';".format(
			users_table, escape(username)
		))[0][0].to!long.ifThrown(0);
	}

	bool is_banned(string username)
	{
		const res = query(
			"SELECT banned FROM %s WHERE username = '%s';".format(
			users_table, escape(username)
		));

		if (res.length > 0)
			return res[0][0].to!uint.ifThrown(0) > 0;

		return false;
	}

	bool get_user(string username, out uint speed, out uint upload_number,
			out uint shared_files, out uint shared_folders)
	{
		debug(db) writefln("DB: Requested %s's info...", blue ~ username ~ norm);
		const res = query(
			"SELECT speed,ulnum,files,folders FROM %s WHERE username = '%s';".format(
			users_table, escape(username)
		));

		if (res.length > 0) {
			const user      = res[0];

			speed           = user[0].to!uint.ifThrown(0);
			upload_number   = user[1].to!uint.ifThrown(0);
			shared_files    = user[2].to!uint.ifThrown(0);
			shared_folders  = user[3].to!uint.ifThrown(0);
<<<<<<< HEAD
=======
			something       = 0;
			return true;
		}
		return false;
	}

	bool get_user(string username, string password, out uint speed, out uint upload_number, out uint shared_files, out uint shared_folders, out uint privileges)
	{
		debug(db) writefln("DB: Requested %s's data...", blue ~ username ~ norm);
		const res = query(
			"SELECT speed,ulnum,files,folders,privileges FROM %s WHERE username = '%s' AND password = '%s';".format(
			users_table, escape(username), escape(password)
		));

		if (res.length > 0) {
			const user      = res[0];

			speed           = user[0].to!uint.ifThrown(0);
			upload_number   = user[1].to!uint.ifThrown(0);
			shared_files    = user[2].to!uint.ifThrown(0);
			shared_folders  = user[3].to!uint.ifThrown(0);
			privileges      = user[4].to!uint.ifThrown(0);
>>>>>>> fed23926
			return true;
		}
		return false;
	}

	string[] usernames(string filter_field = null, uint min = 1, uint max = -1)
	{
		string[] ret;
		auto query_str = "SELECT username FROM %s".format(users_table);
		if (filter_field) query_str ~= " WHERE %s BETWEEN %d AND %d".format(
			escape(filter_field), min, max
		);
		query_str ~= ";";
		foreach (record ; query(query_str)) ret ~= record[0];
		return ret;
	}

	uint num_users(string filter_field = null, uint min = 1, uint max = -1)
	{
		auto query_str = "SELECT COUNT(1) FROM %s".format(users_table);
		if (filter_field) query_str ~= " WHERE %s BETWEEN %d AND %d".format(
			escape(filter_field), min, max
		);
		query_str ~= ";";
		return query(query_str)[0][0].to!uint.ifThrown(0);
	}

	@trusted
	string[][] query(string query)
	{
		string[][] ret;
		char* tail;
		uint res;
		uint fin;

		debug(db) writefln("DB: Query [%s]", query);
		sqlite3_prepare_v2(db, query.toStringz(), cast(uint)query.length, &stmt, &tail);

		res = sqlite3_step(stmt);

		while (res == SQLITE_ROW) {
			string[] record;
			const n = sqlite3_column_count(stmt);

			for (uint i ; i < n ; i++) record ~= sqlite3_column_text(stmt, i).to!string;

			ret ~= record;
			res = sqlite3_step(stmt);
		}

		fin = sqlite3_finalize(stmt);

		if (res != SQLITE_DONE || fin != SQLITE_OK) {
			// https://sqlite.org/rescode.html#extrc
			debug(db) writefln("DB: Result Code %d (%s)", res, sqlite3_errstr(res).to!string);
			debug(db) writefln("    >Final Code %d (%s)", fin, sqlite3_errstr(fin).to!string);
			throw new Exception(sqlite3_errstr(fin).to!string);
			return null;
		}
		return ret;
	}

	string escape(string str)
	{
		return replace(str, "'", "''");
	}
}<|MERGE_RESOLUTION|>--- conflicted
+++ resolved
@@ -9,11 +9,7 @@
 import defines;
 
 import std.string : format, replace, toStringz;
-<<<<<<< HEAD
-import std.stdio : writeln;
-=======
 import std.stdio : writefln;
->>>>>>> fed23926
 import std.file : exists, isFile;
 import std.conv : to;
 import std.exception : ifThrown;
@@ -210,31 +206,6 @@
 			upload_number   = user[1].to!uint.ifThrown(0);
 			shared_files    = user[2].to!uint.ifThrown(0);
 			shared_folders  = user[3].to!uint.ifThrown(0);
-<<<<<<< HEAD
-=======
-			something       = 0;
-			return true;
-		}
-		return false;
-	}
-
-	bool get_user(string username, string password, out uint speed, out uint upload_number, out uint shared_files, out uint shared_folders, out uint privileges)
-	{
-		debug(db) writefln("DB: Requested %s's data...", blue ~ username ~ norm);
-		const res = query(
-			"SELECT speed,ulnum,files,folders,privileges FROM %s WHERE username = '%s' AND password = '%s';".format(
-			users_table, escape(username), escape(password)
-		));
-
-		if (res.length > 0) {
-			const user      = res[0];
-
-			speed           = user[0].to!uint.ifThrown(0);
-			upload_number   = user[1].to!uint.ifThrown(0);
-			shared_files    = user[2].to!uint.ifThrown(0);
-			shared_folders  = user[3].to!uint.ifThrown(0);
-			privileges      = user[4].to!uint.ifThrown(0);
->>>>>>> fed23926
 			return true;
 		}
 		return false;
